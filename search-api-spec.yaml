openapi: 3.0.0
info:
  description: The SenNet Search API is a thin wrapper of the Elasticsearch API. It handles data indexing and reindexing into the backend Elasticsearch. It also accepts the search query and passes through to the Elasticsearch with data access security check.
<<<<<<< HEAD
  version: 1.1.19 
=======
  version: 1.1.20
>>>>>>> b403d088
  title: SenNet Search API
  termsOfService: 'https://sennetconsortium.org'
  contact:
    name: SenNet Help Desk
    email: help@sennetconsortium.org
  license:
    name: MIT License
    url: 'https://github.com/sennetconsortium/entity-api/blob/master/license.txt'
servers:
  - url: "https://search.api.sennetconsortium.org/"
security:
  - BearerAuth: []
components:
  securitySchemes:
    BearerAuth:
      type: http
      scheme: bearer
      description: Globus Bearer token to authorize requests
  schemas:
    requestJsonBody:
      type: object
      description: JSON that describes an Elasticsearch [DSL query](https://www.elastic.co/guide/en/elasticsearch/reference/current/query-dsl.html)
    AssayTypeQueryDict:
      type: object
      properties:
        name:
          type: string
    AssayTypeReturnDict:
      type: object
      properties:
        name:
          type: string
        description:
          type: string
        primary:
          type: boolean
        vitessce-hints:
          type: array
          items:
            type: string
    SearchResponse:
      type: object
      description: The response from calls to /search will include objects from indices related for entities, files, or antibodies. Schema elements are documented in [entity-api](https://smart-api.info/ui/0065e419668f3336a40d1f5ab89c6ba3).
tags:
  - name: 'Search API, Elasticsearch'
    description: Operations pertaining to datasets indexed in Elasticsearch
  - name: assaytype
    description: Operations pertaining to assay types

externalDocs:
  description: Elasticsearch API Documentation
  url: https://www.elastic.co/guide/en/sennet_translation/reference/current/search-your-data.html

paths:

  /assaytype:
    get:
      tags:
        - assaytype
      summary: Get a list of SenNet assay type names or descriptive dicts
      operationId: listAssayType
      parameters:
        - name: primary
          in: query
          description: >
             If present and true, restrict list to primary datasets.
             A primary dataset is one for which no parent is a dataset.
             If present and false, restrict list to datasets which are not primary.
          required: false
          schema:
            type: boolean
        - name: simple
          in: query
          description: >
             If present and true, list only assay type names.  Otherwise return a list
             of descriptive dicts.
          required: false
          schema:
            type: boolean
      responses:
        "200":
          description: Successful operation
          content:
            application/json:
              schema:
                type: array
                items:
                  $ref: '#/components/schemas/AssayTypeReturnDict'
        "400":
          description: The user sent a bad parameter (e.g. a nonexistent group name) or there was a system error
        "401":
          description: User's token is not valid

  /assaytype/{name}:
    get:
      tags:
        - assaytype
      summary: Get a descriptive dict for a single assay type
      operationId: getAssayType
      parameters:
        - name: primary
          in: query
          description: >
             If present and true, restrict list to primary datasets.
             A primary dataset is one for which no parent is a dataset.
             If present and false, restrict list to datasets which are not primary.
          required: false
          schema:
            type: boolean
        - name: simple
          in: query
          description: >
             If present and true, list only assay type names.  Otherwise return a list
             of descriptive dicts.
          required: false
          schema:
            type: boolean
        - name: name
          in: path
          description: An assay type name or single-word alternate name
          required: true
          schema:
            type: string
      responses:
        "200":
          description: Successful operation
          content:
            application/json:
              schema:
                $ref: '#/components/schemas/AssayTypeReturnDict'
        "400":
          description: The user sent a bad parameter (e.g. a nonexistent group name) or there was a system error
        "401":
          description: User's token is not valid

  /assayname:
    post:
      tags:
        - assaytype
      summary: Get a descriptive dict for a single assay type
      operationId: postAssayName
      requestBody:
        content:
          application/json:
            schema:
              $ref: '#/components/schemas/AssayTypeQueryDict'
      responses:
        "200":
          description: Successful operation
          content:
            application/json:
              schema:
                $ref: '#/components/schemas/AssayTypeReturnDict'
        "400":
          description: The user sent a bad parameter (e.g. a nonexistent group name) or there was a system error
        "401":
          description: User's token is not valid

  /indices:
    get:
      tags:
        - indices
      summary: Reindex for a given UUID of dataset.  Use this method to obtain a list of valid indices within the search-api endpoint.  These index names are used in some of the subsequent calls made to the endpoint.
      operationId: get-indices
      responses:
        "200":
          description: Successful operation
          content:
            application/json:
              schema:
                type: object
                properties:
                  indices:
                    example: ["entities", "portal"]
                    type: array
                    items:
                      type: string
        "400":
          description: Bad request. A JSON body and appropriate Content-Type header are required in request
        "401":
          description: A valid globus token in the `Authorization` header (Bearer scheme) is required in request
        "403":
          description: "The globus token used in the `Authorization` header doesn't have the right group access permission"

  /search:
    post:
      tags:
        - search
      summary: Executes an Elasticsearch DSL query JSON via POST and returns hits that match the query.
      description: To execute a query, the POST method must provide 1) a request body that specifies an [Elasticsearch Query DSL statement](https://www.elastic.co/guide/en/elasticsearch/reference/current/search-your-data.html) 2) a bearer token in the Authorization header supplied by HuBMAP. Results are limited to those authorized by the bearer token. Uses the <strong>hm_consortium_entities</strong> index by default.
      operationId: search-post
      requestBody:
        description: A JSON that describes a [DSL query](https://www.elastic.co/guide/en/elasticsearch/reference/current/query-dsl.html). The query will likely be a compound boolean.
        required: true
        content:
          application/json:
            schema:
              $ref: '#/components/schemas/requestJsonBody'
            example: >
              '{
                "query": {
                  "bool": {
                    "must": [
                      {
                        "match_phrase": {
                          "source.group_name": "Vanderbilt TMC"
                        }
                      }
                    ],
                    "filter": [
                      {
                        "match": {
                          "entity_type.keyword": "Sample"
                        }
                      }
                    ]
                  }
                }
              }'
      responses:
        "200":
          description: Returns search hits from backend Elasticsearch that match the query defined in the request JSON
          content:
            application/json:
              schema:
                $ref: '#/components/schemas/SearchResponse'
        "400":
          description: Bad request. A JSON body and appropriate Content-Type header are required in request
        "401":
          description: A valid globus token in the `Authorization` header (Bearer scheme) is required in request
        "403":
          description: "The globus token used in the `Authorization` header doesn't have the right group access permission"

  /{index_name}/search:
    post:
      tags:
        - search_by_index
      summary: Executes an Elasticsearch DSL query JSON via POST and returns hits that match the query. The response is limited to hits against the specified index_name parameter. Values for index_name can be obtained by calling the /indices endpoint.
      description: To execute a query, the POST method must provide 1) a request body that specifies an [Elasticsearch Query DSL statement](https://www.elastic.co/guide/en/elasticsearch/reference/current/search-your-data.html) 2) a bearer token in the Authorization header supplied by HuBMAP. Results are limited to those authorized by the bearer token. Uses the <strong>hm_consortium_entities</strong> index by default.
      operationId: search-post-by-index
      parameters:
        - name: index_name
          in: path
          description: The name of an existing Elasticsearch index (see the /indices web service call)
          required: true
          schema:
            type: string
      requestBody:
        description: A JSON that describes a [DSL query](https://www.elastic.co/guide/en/elasticsearch/reference/current/query-dsl.html). The query will likely be a compound boolean.
        required: true
        content:
          application/json:
            schema:
              $ref: '#/components/schemas/requestJsonBody'
            example: >
              '{
                "query": {
                  "bool": {
                    "must": [
                      {
                        "match_phrase": {
                          "source.group_name": "Vanderbilt TMC"
                        }
                      }
                    ],
                    "filter": [
                      {
                        "match": {
                          "entity_type.keyword": "Sample"
                        }
                      }
                    ]
                  }
                }
              }'
      responses:
        "200":
          description: Returns search hits from backend Elasticsearch that match the query defined in the request JSON
          content:
            application/json:
              schema:
                $ref: '#/components/schemas/SearchResponse'
        "400":
          description: Bad request. A JSON body and appropriate Content-Type header are required in request
        "401":
          description: A valid globus token in the `Authorization` header (Bearer scheme) is required in request
        "403":
          description: "The globus token used in the `Authorization` header doesn't have the right group access permission"

  /reindex/{identifier}:
    put:
      tags:
        - reindex
      summary: Reindex for a given UUID of dataset
      operationId: reindex
      parameters:
        - name: identifier
          in: path
          description: The unique identifier of collection. This must be a UUID.
          required: true
          schema:
            type: string
      responses:
        "202":
          description: The request has been accepted and reindex is in process<|MERGE_RESOLUTION|>--- conflicted
+++ resolved
@@ -1,11 +1,7 @@
 openapi: 3.0.0
 info:
   description: The SenNet Search API is a thin wrapper of the Elasticsearch API. It handles data indexing and reindexing into the backend Elasticsearch. It also accepts the search query and passes through to the Elasticsearch with data access security check.
-<<<<<<< HEAD
-  version: 1.1.19 
-=======
   version: 1.1.20
->>>>>>> b403d088
   title: SenNet Search API
   termsOfService: 'https://sennetconsortium.org'
   contact:
